# This file was autogenerated by uv via the following command:
#    uv pip compile --no-strip-extras --constraint=requirements/common-constraints.txt --output-file=tmp.requirements.txt requirements/requirements.in
aiohappyeyeballs==2.6.1
    # via
    #   -c requirements/common-constraints.txt
    #   aiohttp
aiohttp==3.11.18
    # via
    #   -c requirements/common-constraints.txt
    #   litellm
aiosignal==1.3.2
    # via
    #   -c requirements/common-constraints.txt
    #   aiohttp
annotated-types==0.7.0
    # via
    #   -c requirements/common-constraints.txt
    #   pydantic
anyio==4.9.0
    # via
    #   -c requirements/common-constraints.txt
    #   httpx
    #   mcp
    #   openai
    #   sse-starlette
    #   starlette
    #   watchfiles
attrs==25.3.0
    # via
    #   -c requirements/common-constraints.txt
    #   aiohttp
    #   jsonschema
    #   referencing
backoff==2.2.1
    # via
    #   -c requirements/common-constraints.txt
    #   -r requirements/requirements.in
    #   posthog
beautifulsoup4==4.13.4
    # via
    #   -c requirements/common-constraints.txt
    #   -r requirements/requirements.in
cachetools==5.5.2
    # via
    #   -c requirements/common-constraints.txt
    #   google-auth
certifi==2025.4.26
    # via
    #   -c requirements/common-constraints.txt
    #   httpcore
    #   httpx
    #   requests
cffi==1.17.1
    # via
    #   -c requirements/common-constraints.txt
    #   sounddevice
    #   soundfile
charset-normalizer==3.4.2
    # via
    #   -c requirements/common-constraints.txt
    #   requests
click==8.1.8
    # via
    #   -c requirements/common-constraints.txt
    #   litellm
<<<<<<< HEAD
    #   uvicorn
configargparse==1.7
=======
configargparse==1.7.1
>>>>>>> ebaad9d8
    # via
    #   -c requirements/common-constraints.txt
    #   -r requirements/requirements.in
diff-match-patch==20241021
    # via
    #   -c requirements/common-constraints.txt
    #   -r requirements/requirements.in
diskcache==5.6.3
    # via
    #   -c requirements/common-constraints.txt
    #   -r requirements/requirements.in
distro==1.9.0
    # via
    #   -c requirements/common-constraints.txt
    #   openai
    #   posthog
filelock==3.18.0
    # via
    #   -c requirements/common-constraints.txt
    #   huggingface-hub
flake8==7.2.0
    # via
    #   -c requirements/common-constraints.txt
    #   -r requirements/requirements.in
frozenlist==1.6.0
    # via
    #   -c requirements/common-constraints.txt
    #   aiohttp
    #   aiosignal
fsspec==2025.3.2
    # via
    #   -c requirements/common-constraints.txt
    #   huggingface-hub
gitdb==4.0.12
    # via
    #   -c requirements/common-constraints.txt
    #   gitpython
gitpython==3.1.44
    # via
    #   -c requirements/common-constraints.txt
    #   -r requirements/requirements.in
google-ai-generativelanguage==0.6.15
    # via
    #   -c requirements/common-constraints.txt
    #   google-generativeai
google-api-core[grpc]==2.24.2
    # via
    #   -c requirements/common-constraints.txt
    #   google-ai-generativelanguage
    #   google-api-python-client
    #   google-generativeai
google-api-python-client==2.169.0
    # via
    #   -c requirements/common-constraints.txt
    #   google-generativeai
google-auth==2.40.1
    # via
    #   -c requirements/common-constraints.txt
    #   google-ai-generativelanguage
    #   google-api-core
    #   google-api-python-client
    #   google-auth-httplib2
    #   google-generativeai
google-auth-httplib2==0.2.0
    # via
    #   -c requirements/common-constraints.txt
    #   google-api-python-client
google-generativeai==0.8.5
    # via
    #   -c requirements/common-constraints.txt
    #   -r requirements/requirements.in
googleapis-common-protos==1.70.0
    # via
    #   -c requirements/common-constraints.txt
    #   google-api-core
    #   grpcio-status
grep-ast==0.9.0
    # via
    #   -c requirements/common-constraints.txt
    #   -r requirements/requirements.in
grpcio==1.71.0
    # via
    #   -c requirements/common-constraints.txt
    #   google-api-core
    #   grpcio-status
grpcio-status==1.71.0
    # via
    #   -c requirements/common-constraints.txt
    #   google-api-core
h11==0.16.0
    # via
    #   -c requirements/common-constraints.txt
    #   httpcore
    #   uvicorn
hf-xet==1.1.0
    # via
    #   -c requirements/common-constraints.txt
    #   huggingface-hub
httpcore==1.0.9
    # via
    #   -c requirements/common-constraints.txt
    #   httpx
httplib2==0.22.0
    # via
    #   -c requirements/common-constraints.txt
    #   google-api-python-client
    #   google-auth-httplib2
httpx==0.28.1
    # via
    #   -c requirements/common-constraints.txt
    #   litellm
    #   mcp
    #   openai
httpx-sse==0.4.0
    # via
    #   -c requirements/common-constraints.txt
    #   mcp
huggingface-hub==0.31.1
    # via
    #   -c requirements/common-constraints.txt
    #   tokenizers
idna==3.10
    # via
    #   -c requirements/common-constraints.txt
    #   anyio
    #   httpx
    #   requests
    #   yarl
importlib-metadata==7.2.1
    # via
    #   -c requirements/common-constraints.txt
    #   -r requirements/requirements.in
    #   litellm
importlib-resources==6.5.2
    # via
    #   -c requirements/common-constraints.txt
    #   -r requirements/requirements.in
jinja2==3.1.6
    # via
    #   -c requirements/common-constraints.txt
    #   litellm
jiter==0.9.0
    # via
    #   -c requirements/common-constraints.txt
    #   openai
json5==0.12.0
    # via
    #   -c requirements/common-constraints.txt
    #   -r requirements/requirements.in
jsonschema==4.23.0
    # via
    #   -c requirements/common-constraints.txt
    #   -r requirements/requirements.in
    #   litellm
jsonschema-specifications==2025.4.1
    # via
    #   -c requirements/common-constraints.txt
    #   jsonschema
litellm==1.68.1
    # via
    #   -c requirements/common-constraints.txt
    #   -r requirements/requirements.in
markdown-it-py==3.0.0
    # via
    #   -c requirements/common-constraints.txt
    #   rich
markupsafe==3.0.2
    # via
    #   -c requirements/common-constraints.txt
    #   jinja2
mccabe==0.7.0
    # via
    #   -c requirements/common-constraints.txt
    #   flake8
mcp==1.6.0
    # via
    #   -c requirements/common-constraints.txt
    #   -r requirements/requirements.in
mdurl==0.1.2
    # via
    #   -c requirements/common-constraints.txt
    #   markdown-it-py
mixpanel==4.10.1
    # via
    #   -c requirements/common-constraints.txt
    #   -r requirements/requirements.in
mslex==1.3.0
    # via
    #   -c requirements/common-constraints.txt
    #   oslex
multidict==6.4.3
    # via
    #   -c requirements/common-constraints.txt
    #   aiohttp
    #   yarl
networkx==3.4.2
    # via
    #   -c requirements/common-constraints.txt
    #   -r requirements/requirements.in
numpy==1.26.4
    # via
    #   -c requirements/common-constraints.txt
    #   scipy
    #   soundfile
openai==1.75.0
    # via
    #   -c requirements/common-constraints.txt
    #   litellm
oslex==0.1.3
    # via
    #   -c requirements/common-constraints.txt
    #   -r requirements/requirements.in
packaging==24.2
    # via
    #   -c requirements/common-constraints.txt
    #   -r requirements/requirements.in
    #   huggingface-hub
pathspec==0.12.1
    # via
    #   -c requirements/common-constraints.txt
    #   -r requirements/requirements.in
    #   grep-ast
pexpect==4.9.0
    # via
    #   -c requirements/common-constraints.txt
    #   -r requirements/requirements.in
pillow==11.2.1
    # via
    #   -c requirements/common-constraints.txt
    #   -r requirements/requirements.in
posthog==4.0.1
    # via
    #   -c requirements/common-constraints.txt
    #   -r requirements/requirements.in
prompt-toolkit==3.0.51
    # via
    #   -c requirements/common-constraints.txt
    #   -r requirements/requirements.in
propcache==0.3.1
    # via
    #   -c requirements/common-constraints.txt
    #   aiohttp
    #   yarl
proto-plus==1.26.1
    # via
    #   -c requirements/common-constraints.txt
    #   google-ai-generativelanguage
    #   google-api-core
protobuf==5.29.4
    # via
    #   -c requirements/common-constraints.txt
    #   google-ai-generativelanguage
    #   google-api-core
    #   google-generativeai
    #   googleapis-common-protos
    #   grpcio-status
    #   proto-plus
psutil==7.0.0
    # via
    #   -c requirements/common-constraints.txt
    #   -r requirements/requirements.in
ptyprocess==0.7.0
    # via
    #   -c requirements/common-constraints.txt
    #   pexpect
pyasn1==0.6.1
    # via
    #   -c requirements/common-constraints.txt
    #   pyasn1-modules
    #   rsa
pyasn1-modules==0.4.2
    # via
    #   -c requirements/common-constraints.txt
    #   google-auth
pycodestyle==2.13.0
    # via
    #   -c requirements/common-constraints.txt
    #   flake8
pycparser==2.22
    # via
    #   -c requirements/common-constraints.txt
    #   cffi
pydantic==2.11.4
    # via
    #   -c requirements/common-constraints.txt
    #   google-generativeai
    #   litellm
    #   mcp
    #   openai
    #   pydantic-settings
pydantic-core==2.33.2
    # via
    #   -c requirements/common-constraints.txt
    #   pydantic
pydantic-settings==2.9.1
    # via
    #   -c requirements/common-constraints.txt
    #   mcp
pydub==0.25.1
    # via
    #   -c requirements/common-constraints.txt
    #   -r requirements/requirements.in
pyflakes==3.3.2
    # via
    #   -c requirements/common-constraints.txt
    #   flake8
pygments==2.19.1
    # via
    #   -c requirements/common-constraints.txt
    #   rich
pypandoc==1.15
    # via
    #   -c requirements/common-constraints.txt
    #   -r requirements/requirements.in
pyparsing==3.2.3
    # via
    #   -c requirements/common-constraints.txt
    #   httplib2
pyperclip==1.9.0
    # via
    #   -c requirements/common-constraints.txt
    #   -r requirements/requirements.in
python-dateutil==2.9.0.post0
    # via
    #   -c requirements/common-constraints.txt
    #   posthog
python-dotenv==1.1.0
    # via
    #   -c requirements/common-constraints.txt
    #   litellm
    #   pydantic-settings
pyyaml==6.0.2
    # via
    #   -c requirements/common-constraints.txt
    #   -r requirements/requirements.in
    #   huggingface-hub
referencing==0.36.2
    # via
    #   -c requirements/common-constraints.txt
    #   jsonschema
    #   jsonschema-specifications
regex==2024.11.6
    # via
    #   -c requirements/common-constraints.txt
    #   tiktoken
requests==2.32.3
    # via
    #   -c requirements/common-constraints.txt
    #   google-api-core
    #   huggingface-hub
    #   mixpanel
    #   posthog
    #   tiktoken
rich==14.0.0
    # via
    #   -c requirements/common-constraints.txt
    #   -r requirements/requirements.in
rpds-py==0.24.0
    # via
    #   -c requirements/common-constraints.txt
    #   jsonschema
    #   referencing
rsa==4.9.1
    # via
    #   -c requirements/common-constraints.txt
    #   google-auth
scipy==1.15.3
    # via
    #   -c requirements/common-constraints.txt
    #   -r requirements/requirements.in
shtab==1.7.2
    # via
    #   -c requirements/common-constraints.txt
    #   -r requirements/requirements.in
six==1.17.0
    # via
    #   -c requirements/common-constraints.txt
    #   mixpanel
    #   posthog
    #   python-dateutil
smmap==5.0.2
    # via
    #   -c requirements/common-constraints.txt
    #   gitdb
sniffio==1.3.1
    # via
    #   -c requirements/common-constraints.txt
    #   anyio
    #   openai
socksio==1.0.0
    # via
    #   -c requirements/common-constraints.txt
    #   -r requirements/requirements.in
sounddevice==0.5.1
    # via
    #   -c requirements/common-constraints.txt
    #   -r requirements/requirements.in
soundfile==0.13.1
    # via
    #   -c requirements/common-constraints.txt
    #   -r requirements/requirements.in
soupsieve==2.7
    # via
    #   -c requirements/common-constraints.txt
    #   beautifulsoup4
sse-starlette==2.3.3
    # via
    #   -c requirements/common-constraints.txt
    #   mcp
starlette==0.46.2
    # via
    #   -c requirements/common-constraints.txt
    #   mcp
    #   sse-starlette
tiktoken==0.9.0
    # via
    #   -c requirements/common-constraints.txt
    #   litellm
tokenizers==0.21.1
    # via
    #   -c requirements/common-constraints.txt
    #   litellm
tqdm==4.67.1
    # via
    #   -c requirements/common-constraints.txt
    #   google-generativeai
    #   huggingface-hub
    #   openai
    # via
    #   -c requirements/common-constraints.txt
    #   tree-sitter-language-pack
tree-sitter-c-sharp==0.23.1
    # via
    #   -c requirements/common-constraints.txt
    #   tree-sitter-language-pack
tree-sitter-embedded-template==0.23.2
    # via
    #   -c requirements/common-constraints.txt
    #   tree-sitter-language-pack
tree-sitter-language-pack==0.7.3
    # via
    #   -c requirements/common-constraints.txt
    #   grep-ast
tree-sitter-yaml==0.7.0
    # via
    #   -c requirements/common-constraints.txt
    #   tree-sitter-language-pack
typing-extensions==4.13.2
    # via
    #   -c requirements/common-constraints.txt
    #   anyio
    #   beautifulsoup4
    #   google-generativeai
    #   huggingface-hub
    #   openai
    #   pydantic
    #   pydantic-core
    #   referencing
    #   typing-inspection
typing-inspection==0.4.0
    # via
    #   -c requirements/common-constraints.txt
    #   pydantic
    #   pydantic-settings
uritemplate==4.1.1
    # via
    #   -c requirements/common-constraints.txt
    #   google-api-python-client
urllib3==2.4.0
    # via
    #   -c requirements/common-constraints.txt
    #   mixpanel
    #   requests
uvicorn==0.34.2
    # via
    #   -c requirements/common-constraints.txt
    #   mcp
watchfiles==1.0.5
    # via
    #   -c requirements/common-constraints.txt
    #   -r requirements/requirements.in
wcwidth==0.2.13
    # via
    #   -c requirements/common-constraints.txt
    #   prompt-toolkit
yarl==1.20.0
    # via
    #   -c requirements/common-constraints.txt
    #   aiohttp
zipp==3.21.0
    # via
    #   -c requirements/common-constraints.txt
    #   importlib-metadata
    
tree-sitter==0.23.2; python_version < "3.10"
tree-sitter==0.24.0; python_version >= "3.10"<|MERGE_RESOLUTION|>--- conflicted
+++ resolved
@@ -63,12 +63,8 @@
     # via
     #   -c requirements/common-constraints.txt
     #   litellm
-<<<<<<< HEAD
     #   uvicorn
-configargparse==1.7
-=======
 configargparse==1.7.1
->>>>>>> ebaad9d8
     # via
     #   -c requirements/common-constraints.txt
     #   -r requirements/requirements.in
