import re

known_tokens = {
    "gpt-3.5-turbo": 4,
    "gpt-4": 8,
}


class Model:
<<<<<<< HEAD
    always_available = False
    use_repo_map = False
    send_undo_reply = False

    def __init__(self, name, tokens=None):
=======
    def __init__(self, name):
>>>>>>> d00dca03
        self.name = name

        tokens = None

        match = re.search(r"-([0-9]+)k", name)
        if match:
            tokens = int(match.group(1))
        else:
            for m, t in known_tokens.items():
                if name.startswith(m):
                    tokens = t

        if tokens is None:
            raise ValueError(f"Unknown context window size for model: {name}")

        self.max_context_tokens = tokens * 1024

        if self.is_gpt4():
            self.edit_format = "diff"
            self.use_repo_map = True
            self.send_undo_reply = True
            return

        if self.is_gpt35():
            self.edit_format = "whole"
            self.always_available = True
            return

        raise ValueError(f"Unsupported model: {name}")

    def is_gpt4(self):
        return self.name.startswith("gpt-4")

    def is_gpt35(self):
        return self.name.startswith("gpt-3.5-turbo")

    def __str__(self):
        return self.name


GPT4 = Model("gpt-4")
GPT35 = Model("gpt-3.5-turbo")
GPT35_16k = Model("gpt-3.5-turbo-16k")<|MERGE_RESOLUTION|>--- conflicted
+++ resolved
@@ -7,15 +7,11 @@
 
 
 class Model:
-<<<<<<< HEAD
     always_available = False
     use_repo_map = False
     send_undo_reply = False
 
-    def __init__(self, name, tokens=None):
-=======
     def __init__(self, name):
->>>>>>> d00dca03
         self.name = name
 
         tokens = None
