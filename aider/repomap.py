--- conflicted
+++ resolved
@@ -3,18 +3,12 @@
 import subprocess
 import sys
 import tempfile
-from collections import defaultdict, Counter
+from collections import Counter, defaultdict
+
 import networkx as nx
+import tiktoken
 
 from aider import prompts, utils
-from aider.dump import dump
-
-<<<<<<< HEAD
-=======
-import tiktoken
-
-from aider import prompts
->>>>>>> cdcb8b2e
 
 # Global cache for tags
 TAGS_CACHE = {}
@@ -208,6 +202,7 @@
 
 def call_map():
     import random
+
     import graphviz
 
     fnames = sys.argv[1:]
@@ -221,7 +216,6 @@
     """
 
     rm = RepoMap()
-<<<<<<< HEAD
 
     # res = rm.get_tags_map(fnames)
     # print(res)
@@ -328,7 +322,4 @@
 
 if __name__ == "__main__":
     call_map()
-=======
-    res = rm.get_tags_map(sys.argv[1:])
-    print(res)
->>>>>>> cdcb8b2e
+    # print(rm.get_tags_map(sys.argv[1:]))