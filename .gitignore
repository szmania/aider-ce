# Ignore everything
*

# But descend into directories
!*/

# Recursively allow files under subtree
!/.github/**
!/.aider/**
!/aider/**
!/benchmark/**
!/docker/**
!/requirements/**
!/scripts/**
!/tests/**

# Specific Files
!/.dockerignore
!/.flake8
!/.gitignore
!/.pre-commit-config.yaml
!/CNAME
!/CONTRIBUTING.metadata
!/HISTORY.md
!/LICENSE.txt
!/MANIFEST.in
!/pyproject.toml
!/pytest.ini
!/README.md
!/requirements.txt

# Ignore specific files
aider/__version__.py
aider/_version.py
*.pyc
.aider*
.aider*
<<<<<<< HEAD
=======
.aider*
>>>>>>> 10f9deb2
.aider*
<|MERGE_RESOLUTION|>--- conflicted
+++ resolved
@@ -1,42 +1,34 @@
-# Ignore everything
-*
-
-# But descend into directories
-!*/
-
-# Recursively allow files under subtree
-!/.github/**
-!/.aider/**
-!/aider/**
-!/benchmark/**
-!/docker/**
-!/requirements/**
-!/scripts/**
-!/tests/**
-
-# Specific Files
-!/.dockerignore
-!/.flake8
-!/.gitignore
-!/.pre-commit-config.yaml
-!/CNAME
-!/CONTRIBUTING.metadata
-!/HISTORY.md
-!/LICENSE.txt
-!/MANIFEST.in
-!/pyproject.toml
-!/pytest.ini
-!/README.md
-!/requirements.txt
-
-# Ignore specific files
-aider/__version__.py
-aider/_version.py
-*.pyc
-.aider*
-.aider*
-<<<<<<< HEAD
-=======
-.aider*
->>>>>>> 10f9deb2
-.aider*
+# Ignore everything
+*
+
+# But descend into directories
+!*/
+
+# Recursively allow files under subtree
+!/.github/**
+!/aider/**
+!/benchmark/**
+!/docker/**
+!/requirements/**
+!/scripts/**
+!/tests/**
+
+# Specific Files
+!/.dockerignore
+!/.flake8
+!/.gitignore
+!/.pre-commit-config.yaml
+!/CNAME
+!/CONTRIBUTING.metadata
+!/HISTORY.md
+!/LICENSE.txt
+!/MANIFEST.in
+!/pyproject.toml
+!/pytest.ini
+!/README.md
+!/requirements.txt
+
+# Ignore specific files
+aider/__version__.py
+aider/_version.py
+*.pyc